--- conflicted
+++ resolved
@@ -18,15 +18,12 @@
 from py_handlers.converters import convert_to_r_time_series, rvector_to_list_of_tuples, convert_result_to_df, \
     convert_spark_2_pandas_ts
 from py_handlers.utils import ppf, ar_to_ma
-<<<<<<< HEAD
 from py_spark.spark import start_spark
 
 
 class ReduceMethod(Enum):
     MEAN = "mean"
     DLSA = "dlsa"
-=======
->>>>>>> fc4b5d0d
 
 
 class Darima:
@@ -93,14 +90,9 @@
         log.warn("DLSA")
         if self.config_darima['method'] == ReduceMethod.DLSA.value:
             temp_sigma = (df_coeffs[df_coeffs['coef'] == 'sigma2']["value"].values[0])
-<<<<<<< HEAD
-            df_coeffs["value"] = (df_coeffs["value"] * (1 / temp_sigma)) / test_data.count()
-            df_coeffs[df_coeffs['coef'] == 'sigma2'].loc[:, "value"] = (1 / temp_sigma) * train_data.count()
-=======
             df_coeffs["value"] = (df_coeffs["value"] * (1 / temp_sigma))/test_data.count()
             df_coeffs[df_coeffs['coef'] == 'sigma2'].loc[:, "value"] = (1 / temp_sigma) * test_data.count()
->>>>>>> fc4b5d0d
-
+            
         elif self.config_darima["method"] == ReduceMethod.MEAN.value:
             log.warn("MEAN")
             df_coeffs["value"] = df_coeffs["value"] / test_data.count()
